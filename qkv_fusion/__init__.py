--- conflicted
+++ resolved
@@ -127,42 +127,17 @@
         ...     num_q_heads=32, num_kv_heads=4, head_dim=128
         ... )
     """
-<<<<<<< HEAD
-    # Call CUDA kernel (just GEMM, returns [batch, seqlen, qkv_out_dim])
-    qkv_output = qkv_fusion_cuda.qkv_fused_forward_optimized(
-        hidden_states,
-        qkv_fused_weight,
-        None,  # Don't pass bias to CUDA (we'll add it in Python)
-=======
     # Call CUDA kernel with cuBLASLt (bias is fused in epilogue!)
     # Returns [batch, seqlen, qkv_out_dim] with bias already applied
     qkv_output = qkv_fusion_cuda.qkv_fused_forward_optimized(
         hidden_states,
         qkv_fused_weight,
         qkv_fused_bias,  # Pass bias to CUDA - cuBLASLt will fuse it!
->>>>>>> 1d8ae6a1
         num_q_heads,
         num_kv_heads,
         head_dim
     )
     
-    # Add bias in Python (if provided)
-    if qkv_fused_bias is not None:
-        qkv_output = qkv_output + qkv_fused_bias
-    
-    # Reshape in Python (essentially free - just pointer arithmetic!)
-    batch, seqlen, qkv_dim = qkv_output.shape
-    total_heads = num_q_heads + 2 * num_kv_heads
-    
-    qkv_reshaped = qkv_output.view(batch, seqlen, total_heads, head_dim)
-    
-    # Split into Q, K, V and transpose to [batch, heads, seqlen, head_dim]
-    q = qkv_reshaped[:, :, :num_q_heads, :].transpose(1, 2).contiguous()
-    k = qkv_reshaped[:, :, num_q_heads:num_q_heads+num_kv_heads, :].transpose(1, 2).contiguous()
-    v = qkv_reshaped[:, :, num_q_heads+num_kv_heads:, :].transpose(1, 2).contiguous()
-    
-    return q, k, v
-
     # Reshape in Python (zero-copy view operations!)
     batch, seqlen, qkv_dim = qkv_output.shape
     total_heads = num_q_heads + 2 * num_kv_heads
